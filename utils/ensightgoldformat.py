--- conflicted
+++ resolved
@@ -1,294 +1,285 @@
-# -*- coding: utf-8 -*-
-"""
-Created on Tue Oct  6 09:18:51 2015
-
-@author: c8441141
-"""
-import numpy as np
-import os
-
-def writeCFloat(f, ndarray):
-    np.asarray(ndarray, dtype=np.float32).tofile(f)
-def writeCInt(f, ndarray):
-    np.asarray(ndarray, dtype=np.int32).tofile(f)
-def writeC80(f, string):
-    np.asarray(string, dtype='a80').tofile(f)
-
-variableTypes = {"scalar" : 1,
-                 "vector" : 3,
-                 "tensor": 9}
-
-ensightPerNodeVariableTypes = {
-                               1 : 'scalar per node',
-                               3 : 'vector per node',
-                               6 : 'tensor per node',
-                               9 : 'tensor9 per node'}  
-                                   
-ensightPerElementVariableTypes = {
-                                  1 : 'scalar per element',
-                                  3 : 'vector per element',
-                                  6 : 'tensor per element',
-                                  9 : 'tensor9 per element'}
-                 
-class EnsightUnstructuredPart:
-    """ define an unstructured part, by a list of nodes and a dictionary of elements.
-    Each dictionary entry consists of a list of tuples of elementlabel and nodelist: 
-    {strElementType : [ ( intLabel = None, [nodeList] ) ]}"""
-    def __init__(self, description, partNumber, elements, nodes, nodeLabels):
-        self.structureType = "coordinates"
-        self.nodes = nodes    # 2D numpyArray
-        self.nodeLabels = nodeLabels    #[integer]
-        self.elements = elements             #elementSet entries: {strElementType : [ ( intLabel = None, [nodeList] ) ]}
-        self.description = description  #string, describing the part; max. 80 characters
-        self.partNumber = partNumber 
-        
-    def writeToFile(self, binaryFileHandle, printNodeLabels=True, printElementLabels=True):
-        if len(self.nodes.shape) < 2:
-            pass
-        elif self.nodes.shape[1] < 3:
-            print('Ensight Unstructered Part: Extending node coordinate array to 3 dims')
-            self.nodes = np.hstack( (self.nodes, np.zeros((self.nodes.shape[0],3-self.nodes.shape[1])) ))
-        nNodes = self.nodes.shape[0]
-        f = binaryFileHandle  #shortcut to functions
-        
-        writeC80(f, 'part')
-        writeCInt(f, self.partNumber)
-        writeC80(f, self.description)
-        writeC80(f, 'coordinates')
-        writeCInt(f, nNodes)
-        
-        # nodes
-        if printNodeLabels:             
-            writeCInt(f, self.nodeLabels)
-        writeCFloat(f, self.nodes.T)
-        
-        # elements
-        for elemType, elemList in self.elements.items():
-            writeC80(f, elemType)
-            writeCInt(f, len(elemList))
-            if printElementLabels:
-                for elemID, nodes in elemList:             
-                    writeCInt(f, elemID)
-            for elemID, nodes in elemList:             
-                writeCInt(f, np.asarray(nodes, np.int32)[:]+1 )
-
-                    
-class EnsightTimeSet:
-    """ defines a set which may be used by EnsightGeometry, EnsightStructuredPart, EnsightUnstructuredPart and is written into the case file"""
-    def __init__(self,number=1, description="timeStepDesc",  fileNameStartNumber=0, fileNameNumberIncrement=1, timeValues = None):
-        self.number = number
-        self.description = description
-        self.fileNameStartNumber = fileNameStartNumber
-        self.fileNameNumberIncrement = fileNameNumberIncrement
-        self.timeValues = timeValues if timeValues is not None else []
-        
-class EnsightGeometry:
-    """ container class for one or more EnsightParts at a certain time state, handles also the file writing operation"""
-    def __init__(self, name="geometry", descriptionLine1 ="", descriptionLine2 ="", ensightPartList = None , nodeIdOption="given", elementIdOption="given"):
-        self.name = name
-        self.descLine1 = descriptionLine1
-        self.descLine2 = descriptionLine2
-        self.partList = ensightPartList if ensightPartList is not None else []
-        self.nodeIdOption = nodeIdOption
-        self.elementIdOption = elementIdOption
-    
-    def writeToFile(self, fileHandle):
-        f = fileHandle
-        writeC80(f, self.descLine1)
-        writeC80(f, self.descLine2)
-        writeC80(f, "node id "+self.nodeIdOption)
-        writeC80(f, "element id "+self.elementIdOption)
-        
-        if self.nodeIdOption == "given" or self.nodeIdOption == "ignore":
-            printNodeLabels = True
-        else:# assign or off
-            printNodeLabels = False
-            
-        if self.elementIdOption == "given" or self.nodeIdOption == "ignore":
-            printElementLabels = True
-        else: # assign or off 
-            printElementLabels = False
-            
-        for part in self.partList:
-            part.writeToFile(f, printNodeLabels, printElementLabels)
-
-class EnsightVariableTrend:
-    """ container class for the time dependent evolution of one variable,
-        establishes the connection between EnsightVariable entities and a EnsighTimeSet"""
-    def __init__(self, ensightTimeSet, variableName,  ensightVariableList = None, variableType = "scalar per node", description = "variableTrendDescription"):
-        self.timeSet = ensightTimeSet
-        self.variableName = variableName
-        self.variableList = ensightVariableList if ensightVariableList is not None else []
-        self.variableType = variableType
-        self.description = description
-        
-class EnsightPerNodeVariable:
-    """ container class for data for one certain variable, defined for one or more parts (classification by partID), at a certain time state.
-    For each part the structuretype ("coordinate" or "block") has to be defined.
-    Each part-variable assignment is defined by a dictionary entry of type: { EnsightPart: np.array(variableValues) }"""
-    def __init__(self, name, variableDimension, ensightPartsDict = None) :
-        self.name = name
-        self.description = name
-        self.partsDict = ensightPartsDict or {} # { EnsightPart: np.array(variableValues) }
-        self.variableDimension = variableDimension
-        self.varType = ensightPerNodeVariableTypes[variableDimension]
-        
-    def writeToFile(self, fileHandle, ):
-        f = fileHandle
-        writeC80(f, self.description)
-        for ensightPartID, (structureType,  values) in self.partsDict.items():          
-            writeC80(f, 'part')
-            writeCInt(f, ensightPartID)
-            writeC80(f, structureType)
-            writeCFloat(f, values.T)
-            if values.shape[1] < self.variableDimension:
-                writeCFloat(f, np.zeros( (values.shape[0],self.variableDimension - values.shape[1])))
-            
-class EnsightPerElementVariable:
-    """ container class for data for one certain variable, defined for one or more parts (classification by partID), at a certain time state.
-    For each part the structuretype ("coordinate" or "block") has to be defined.
-    Each part-variable assignment is defined by a dictionary entry of type: { EnsightPart: np.array(variableValues) }"""
-    def __init__(self, name, variableDimension, ensightPartsDict = None, ) :
-        self.name = name
-        self.description = name
-        self.partsDict = ensightPartsDict or {} # { EnsightPart: np.array(variableValues) }
-<<<<<<< HEAD
-        self.varType = ensightPerElementVariableTypes[variableDimension]
-=======
-        self.varType = ensightPerElementVariableTypes[variableDimension]#
->>>>>>> 86d01659
-        self.variableDimension = variableDimension
-        
-    def writeToFile(self, fileHandle):
-        f = fileHandle
-        writeC80(f, self.description)
-        for ensightPartID, elTypeDict in self.partsDict.items():          
-            writeC80(f, 'part')
-            writeCInt(f, ensightPartID)
-            for elType, values in elTypeDict.items():
-                writeC80(f, elType)
-                writeCFloat(f, values.T)
-<<<<<<< HEAD
-            if values.shape[1] < self.variableDimension:
-                writeCFloat(f, np.zeros( (values.shape[0],self.variableDimension - values.shape[1])))
-=======
-                if values.shape[1] < self.variableDimension:
-                    writeCFloat(f, np.zeros( (values.shape[0],self.variableDimension - values.shape[1])))
->>>>>>> 86d01659
-                     
-class EnsightChunkWiseCase:
-    
-    def __init__(self, directory, caseName, writeTransientSingleFiles = True):
-        self.directory = directory
-        self.caseName = caseName
-#        self.caseFileNamePrefix = os.path.join(directory, caseName)  
-        self.caseFileNamePrefix = caseName
-        self.writeTransientSingleFiles = writeTransientSingleFiles
-        self.timeAndFileSets = {}
-        self.geometryTrends = {}
-        self.variableTrends = {}
-        self.fileHandles = {}
-        self.currentTime = 0.0
-        
-    def setCurrentTime(self,  timeValue):
-        self.currentTime = timeValue
-        
-    def writeGeometryTrendChunk(self, ensightGeometry, timeAndFileSetNumber=1):
-        
-        if timeAndFileSetNumber != None:
-        
-            if not timeAndFileSetNumber in self.timeAndFileSets:
-                self.timeAndFileSets[timeAndFileSetNumber] = EnsightTimeSet(timeAndFileSetNumber, 'timeset', 0,1)
-                self.timeAndFileSets[timeAndFileSetNumber].timeValues.append ( self.currentTime )
-                
-            elif self.currentTime > self.timeAndFileSets[timeAndFileSetNumber].timeValues[-1]:
-                self.timeAndFileSets[timeAndFileSetNumber].timeValues.append(self.currentTime)
-        
-        if ensightGeometry.name not in self.fileHandles:
-            fileName = ('{:}'*3).format(self.caseFileNamePrefix,
-                                        ensightGeometry.name,
-                                        ".geo",
-                                        )
-            self.fileHandles[ensightGeometry.name] = open(fileName, mode='wb')
-        
-        f = self.fileHandles[ensightGeometry.name]
-        
-        if not ensightGeometry.name in self.geometryTrends:
-            self.geometryTrends[ensightGeometry.name] = timeAndFileSetNumber
-            writeC80(f, 'C Binary')
-                
-        if self.writeTransientSingleFiles:
-            writeC80(f, 'BEGIN TIME STEP')
-            ensightGeometry.writeToFile(f)
-            writeC80(f, 'END TIME STEP')
-        
-    def writeVariableTrendChunk(self, ensightVariable, timeAndFileSetNumber=2):
-        
-        if not timeAndFileSetNumber in self.timeAndFileSets:
-            self.timeAndFileSets[timeAndFileSetNumber] = EnsightTimeSet(timeAndFileSetNumber, 'timeset', 0,1)
-            self.timeAndFileSets[timeAndFileSetNumber].timeValues.append ( self.currentTime )
-            
-        elif self.currentTime > self.timeAndFileSets[timeAndFileSetNumber].timeValues[-1]:
-            self.timeAndFileSets[timeAndFileSetNumber].timeValues.append(self.currentTime)
-        
-        if ensightVariable.name not in self.fileHandles:
-            fileName = ('{:}'*3).format(self.caseFileNamePrefix,
-                            ensightVariable.name,
-                            ".var")
-            self.fileHandles[ensightVariable.name] = open(fileName, mode='wb')
-        
-        f = self.fileHandles[ensightVariable.name]
-        
-        if not ensightVariable.name in self.variableTrends:
-            self.variableTrends[ensightVariable.name] = timeAndFileSetNumber, ensightVariable.varType
-            writeC80(f, 'C Binary')
-                
-        if self.writeTransientSingleFiles:
-            writeC80(f, 'BEGIN TIME STEP')
-            ensightVariable.writeToFile(f)
-            writeC80(f, 'END TIME STEP')
-                    
-    def finalize(self, discardTimeMarks=False, closeFileHandles=True):
-        
-        if closeFileHandles:
-            for f in self.fileHandles.values():
-                f.close()
-        
-        caseFName = self.caseFileNamePrefix+'.case'
-        with open(caseFName ,mode='w') as cf:
-            cf.write("FORMAT\n")
-            cf.write("type: ensight gold\n")
-        
-            cf.write("TIME\n")
-            for setNum, timeSet in self.timeAndFileSets.items():
-                cf.write("time set: "+str(setNum)+" noDesc\n")
-                cf.write("number of steps: "+str(len (timeSet.timeValues))  + "\n")
-                cf.write("filename start number: " + str(timeSet.fileNameStartNumber) +"\n")
-                cf.write("filename increment: " +str(timeSet.fileNameNumberIncrement) +"\n")
-                cf.write("time values: ")
-                for i, timeVal in enumerate(timeSet.timeValues):
-                    if discardTimeMarks:
-                        cf.write('{:}'.format(i) +"\n")
-                    else:
-                        cf.write('{:1.10f}'.format(timeVal) +"\n")
-                
-            if self.writeTransientSingleFiles:
-                cf.write("FILE\n")
-                for timeSet in self.timeAndFileSets.values():
-                    cf.write("file set: {:} \n".format(timeSet.number))
-                    cf.write("number of steps: {:} \n".format(len(timeSet.timeValues)))
-            
-            cf.write("GEOMETRY\n")
-            for geometryName, tAndFSetNum in self.geometryTrends.items():
-                cf.write("model: {:} \n".format(self.caseFileNamePrefix+geometryName+".geo"))
-                
-            cf.write("VARIABLE\n")
-            for variableName, (tAndFSetNum, variableType) in self.variableTrends.items():
-                cf.write("{:}: {:} {:} {:} {:}.var\n".format(
-                    variableType,
-                    tAndFSetNum,
-                    tAndFSetNum,
-                    variableName,
-                   self.caseFileNamePrefix+ variableName))
-
-                    
+# -*- coding: utf-8 -*-
+"""
+Created on Tue Oct  6 09:18:51 2015
+
+@author: c8441141
+"""
+import numpy as np
+import os
+
+def writeCFloat(f, ndarray):
+    np.asarray(ndarray, dtype=np.float32).tofile(f)
+def writeCInt(f, ndarray):
+    np.asarray(ndarray, dtype=np.int32).tofile(f)
+def writeC80(f, string):
+    np.asarray(string, dtype='a80').tofile(f)
+
+variableTypes = {"scalar" : 1,
+                 "vector" : 3,
+                 "tensor": 9}
+
+ensightPerNodeVariableTypes = {
+                               1 : 'scalar per node',
+                               3 : 'vector per node',
+                               6 : 'tensor per node',
+                               9 : 'tensor9 per node'}  
+                                   
+ensightPerElementVariableTypes = {
+                                  1 : 'scalar per element',
+                                  3 : 'vector per element',
+                                  6 : 'tensor per element',
+                                  9 : 'tensor9 per element'}
+                 
+class EnsightUnstructuredPart:
+    """ define an unstructured part, by a list of nodes and a dictionary of elements.
+    Each dictionary entry consists of a list of tuples of elementlabel and nodelist: 
+    {strElementType : [ ( intLabel = None, [nodeList] ) ]}"""
+    def __init__(self, description, partNumber, elements, nodes, nodeLabels):
+        self.structureType = "coordinates"
+        self.nodes = nodes    # 2D numpyArray
+        self.nodeLabels = nodeLabels    #[integer]
+        self.elements = elements             #elementSet entries: {strElementType : [ ( intLabel = None, [nodeList] ) ]}
+        self.description = description  #string, describing the part; max. 80 characters
+        self.partNumber = partNumber 
+        
+    def writeToFile(self, binaryFileHandle, printNodeLabels=True, printElementLabels=True):
+        if len(self.nodes.shape) < 2:
+            pass
+        elif self.nodes.shape[1] < 3:
+            print('Ensight Unstructered Part: Extending node coordinate array to 3 dims')
+            self.nodes = np.hstack( (self.nodes, np.zeros((self.nodes.shape[0],3-self.nodes.shape[1])) ))
+        nNodes = self.nodes.shape[0]
+        f = binaryFileHandle  #shortcut to functions
+        
+        writeC80(f, 'part')
+        writeCInt(f, self.partNumber)
+        writeC80(f, self.description)
+        writeC80(f, 'coordinates')
+        writeCInt(f, nNodes)
+        
+        # nodes
+        if printNodeLabels:             
+            writeCInt(f, self.nodeLabels)
+        writeCFloat(f, self.nodes.T)
+        
+        # elements
+        for elemType, elemList in self.elements.items():
+            writeC80(f, elemType)
+            writeCInt(f, len(elemList))
+            if printElementLabels:
+                for elemID, nodes in elemList:             
+                    writeCInt(f, elemID)
+            for elemID, nodes in elemList:             
+                writeCInt(f, np.asarray(nodes, np.int32)[:]+1 )
+
+                    
+class EnsightTimeSet:
+    """ defines a set which may be used by EnsightGeometry, EnsightStructuredPart, EnsightUnstructuredPart and is written into the case file"""
+    def __init__(self,number=1, description="timeStepDesc",  fileNameStartNumber=0, fileNameNumberIncrement=1, timeValues = None):
+        self.number = number
+        self.description = description
+        self.fileNameStartNumber = fileNameStartNumber
+        self.fileNameNumberIncrement = fileNameNumberIncrement
+        self.timeValues = timeValues if timeValues is not None else []
+        
+class EnsightGeometry:
+    """ container class for one or more EnsightParts at a certain time state, handles also the file writing operation"""
+    def __init__(self, name="geometry", descriptionLine1 ="", descriptionLine2 ="", ensightPartList = None , nodeIdOption="given", elementIdOption="given"):
+        self.name = name
+        self.descLine1 = descriptionLine1
+        self.descLine2 = descriptionLine2
+        self.partList = ensightPartList if ensightPartList is not None else []
+        self.nodeIdOption = nodeIdOption
+        self.elementIdOption = elementIdOption
+    
+    def writeToFile(self, fileHandle):
+        f = fileHandle
+        writeC80(f, self.descLine1)
+        writeC80(f, self.descLine2)
+        writeC80(f, "node id "+self.nodeIdOption)
+        writeC80(f, "element id "+self.elementIdOption)
+        
+        if self.nodeIdOption == "given" or self.nodeIdOption == "ignore":
+            printNodeLabels = True
+        else:# assign or off
+            printNodeLabels = False
+            
+        if self.elementIdOption == "given" or self.nodeIdOption == "ignore":
+            printElementLabels = True
+        else: # assign or off 
+            printElementLabels = False
+            
+        for part in self.partList:
+            part.writeToFile(f, printNodeLabels, printElementLabels)
+
+class EnsightVariableTrend:
+    """ container class for the time dependent evolution of one variable,
+        establishes the connection between EnsightVariable entities and a EnsighTimeSet"""
+    def __init__(self, ensightTimeSet, variableName,  ensightVariableList = None, variableType = "scalar per node", description = "variableTrendDescription"):
+        self.timeSet = ensightTimeSet
+        self.variableName = variableName
+        self.variableList = ensightVariableList if ensightVariableList is not None else []
+        self.variableType = variableType
+        self.description = description
+        
+class EnsightPerNodeVariable:
+    """ container class for data for one certain variable, defined for one or more parts (classification by partID), at a certain time state.
+    For each part the structuretype ("coordinate" or "block") has to be defined.
+    Each part-variable assignment is defined by a dictionary entry of type: { EnsightPart: np.array(variableValues) }"""
+    def __init__(self, name, variableDimension, ensightPartsDict = None) :
+        self.name = name
+        self.description = name
+        self.partsDict = ensightPartsDict or {} # { EnsightPart: np.array(variableValues) }
+        self.variableDimension = variableDimension
+        self.varType = ensightPerNodeVariableTypes[variableDimension]
+        
+    def writeToFile(self, fileHandle, ):
+        f = fileHandle
+        writeC80(f, self.description)
+        for ensightPartID, (structureType,  values) in self.partsDict.items():          
+            writeC80(f, 'part')
+            writeCInt(f, ensightPartID)
+            writeC80(f, structureType)
+            writeCFloat(f, values.T)
+            if values.shape[1] < self.variableDimension:
+                writeCFloat(f, np.zeros( (values.shape[0],self.variableDimension - values.shape[1])))
+            
+class EnsightPerElementVariable:
+    """ container class for data for one certain variable, defined for one or more parts (classification by partID), at a certain time state.
+    For each part the structuretype ("coordinate" or "block") has to be defined.
+    Each part-variable assignment is defined by a dictionary entry of type: { EnsightPart: np.array(variableValues) }"""
+    def __init__(self, name, variableDimension, ensightPartsDict = None, ) :
+        self.name = name
+        self.description = name
+        self.partsDict = ensightPartsDict or {} # { EnsightPart: np.array(variableValues) }
+        self.varType = ensightPerElementVariableTypes[variableDimension]
+        self.variableDimension = variableDimension
+        
+    def writeToFile(self, fileHandle):
+        f = fileHandle
+        writeC80(f, self.description)
+        for ensightPartID, elTypeDict in self.partsDict.items():          
+            writeC80(f, 'part')
+            writeCInt(f, ensightPartID)
+            for elType, values in elTypeDict.items():
+                writeC80(f, elType)
+                writeCFloat(f, values.T)
+                if values.shape[1] < self.variableDimension:
+                    writeCFloat(f, np.zeros( (values.shape[0],self.variableDimension - values.shape[1])))
+                     
+class EnsightChunkWiseCase:
+    
+    def __init__(self, directory, caseName, writeTransientSingleFiles = True):
+        self.directory = directory
+        self.caseName = caseName
+#        self.caseFileNamePrefix = os.path.join(directory, caseName)  
+        self.caseFileNamePrefix = caseName
+        self.writeTransientSingleFiles = writeTransientSingleFiles
+        self.timeAndFileSets = {}
+        self.geometryTrends = {}
+        self.variableTrends = {}
+        self.fileHandles = {}
+        self.currentTime = 0.0
+        
+    def setCurrentTime(self,  timeValue):
+        self.currentTime = timeValue
+        
+    def writeGeometryTrendChunk(self, ensightGeometry, timeAndFileSetNumber=1):
+        
+        if timeAndFileSetNumber != None:
+        
+            if not timeAndFileSetNumber in self.timeAndFileSets:
+                self.timeAndFileSets[timeAndFileSetNumber] = EnsightTimeSet(timeAndFileSetNumber, 'timeset', 0,1)
+                self.timeAndFileSets[timeAndFileSetNumber].timeValues.append ( self.currentTime )
+                
+            elif self.currentTime > self.timeAndFileSets[timeAndFileSetNumber].timeValues[-1]:
+                self.timeAndFileSets[timeAndFileSetNumber].timeValues.append(self.currentTime)
+        
+        if ensightGeometry.name not in self.fileHandles:
+            fileName = ('{:}'*3).format(self.caseFileNamePrefix,
+                                        ensightGeometry.name,
+                                        ".geo",
+                                        )
+            self.fileHandles[ensightGeometry.name] = open(fileName, mode='wb')
+        
+        f = self.fileHandles[ensightGeometry.name]
+        
+        if not ensightGeometry.name in self.geometryTrends:
+            self.geometryTrends[ensightGeometry.name] = timeAndFileSetNumber
+            writeC80(f, 'C Binary')
+                
+        if self.writeTransientSingleFiles:
+            writeC80(f, 'BEGIN TIME STEP')
+            ensightGeometry.writeToFile(f)
+            writeC80(f, 'END TIME STEP')
+        
+    def writeVariableTrendChunk(self, ensightVariable, timeAndFileSetNumber=2):
+        
+        if not timeAndFileSetNumber in self.timeAndFileSets:
+            self.timeAndFileSets[timeAndFileSetNumber] = EnsightTimeSet(timeAndFileSetNumber, 'timeset', 0,1)
+            self.timeAndFileSets[timeAndFileSetNumber].timeValues.append ( self.currentTime )
+            
+        elif self.currentTime > self.timeAndFileSets[timeAndFileSetNumber].timeValues[-1]:
+            self.timeAndFileSets[timeAndFileSetNumber].timeValues.append(self.currentTime)
+        
+        if ensightVariable.name not in self.fileHandles:
+            fileName = ('{:}'*3).format(self.caseFileNamePrefix,
+                            ensightVariable.name,
+                            ".var")
+            self.fileHandles[ensightVariable.name] = open(fileName, mode='wb')
+        
+        f = self.fileHandles[ensightVariable.name]
+        
+        if not ensightVariable.name in self.variableTrends:
+            self.variableTrends[ensightVariable.name] = timeAndFileSetNumber, ensightVariable.varType
+            writeC80(f, 'C Binary')
+                
+        if self.writeTransientSingleFiles:
+            writeC80(f, 'BEGIN TIME STEP')
+            ensightVariable.writeToFile(f)
+            writeC80(f, 'END TIME STEP')
+                    
+    def finalize(self, discardTimeMarks=False, closeFileHandles=True):
+        
+        if closeFileHandles:
+            for f in self.fileHandles.values():
+                f.close()
+        
+        caseFName = self.caseFileNamePrefix+'.case'
+        with open(caseFName ,mode='w') as cf:
+            cf.write("FORMAT\n")
+            cf.write("type: ensight gold\n")
+        
+            cf.write("TIME\n")
+            for setNum, timeSet in self.timeAndFileSets.items():
+                cf.write("time set: "+str(setNum)+" noDesc\n")
+                cf.write("number of steps: "+str(len (timeSet.timeValues))  + "\n")
+                cf.write("filename start number: " + str(timeSet.fileNameStartNumber) +"\n")
+                cf.write("filename increment: " +str(timeSet.fileNameNumberIncrement) +"\n")
+                cf.write("time values: ")
+                for i, timeVal in enumerate(timeSet.timeValues):
+                    if discardTimeMarks:
+                        cf.write('{:}'.format(i) +"\n")
+                    else:
+                        cf.write('{:1.10f}'.format(timeVal) +"\n")
+                
+            if self.writeTransientSingleFiles:
+                cf.write("FILE\n")
+                for timeSet in self.timeAndFileSets.values():
+                    cf.write("file set: {:} \n".format(timeSet.number))
+                    cf.write("number of steps: {:} \n".format(len(timeSet.timeValues)))
+            
+            cf.write("GEOMETRY\n")
+            for geometryName, tAndFSetNum in self.geometryTrends.items():
+                cf.write("model: {:} \n".format(self.caseFileNamePrefix+geometryName+".geo"))
+                
+            cf.write("VARIABLE\n")
+            for variableName, (tAndFSetNum, variableType) in self.variableTrends.items():
+                cf.write("{:}: {:} {:} {:} {:}.var\n".format(
+                    variableType,
+                    tAndFSetNum,
+                    tAndFSetNum,
+                    variableName,
+                   self.caseFileNamePrefix+ variableName))
+
+                    